﻿<?xml version="1.0" encoding="utf-8"?>
<Project ToolsVersion="4.0" DefaultTargets="Build" xmlns="http://schemas.microsoft.com/developer/msbuild/2003">
  <Import Project="$(MSBuildExtensionsPath)\$(MSBuildToolsVersion)\Microsoft.Common.props" Condition="Exists('$(MSBuildExtensionsPath)\$(MSBuildToolsVersion)\Microsoft.Common.props')" />
  <PropertyGroup>
    <Configuration Condition=" '$(Configuration)' == '' ">Debug</Configuration>
    <Platform Condition=" '$(Platform)' == '' ">AnyCPU</Platform>
    <ProductVersion>
    </ProductVersion>
    <SchemaVersion>2.0</SchemaVersion>
    <ProjectGuid>{E0E0512D-42ED-4302-9E1D-182FE3945F28}</ProjectGuid>
    <ProjectTypeGuids>{E53F8FEA-EAE0-44A6-8774-FFD645390401};{349c5851-65df-11da-9384-00065b846f21};{fae04ec0-301f-11d3-bf4b-00c04f79efbc}</ProjectTypeGuids>
    <OutputType>Library</OutputType>
    <AppDesignerFolder>Properties</AppDesignerFolder>
    <RootNamespace>CouchbaseAspNetSample</RootNamespace>
    <AssemblyName>CouchbaseAspNetSample</AssemblyName>
    <TargetFrameworkVersion>v4.5</TargetFrameworkVersion>
    <MvcBuildViews>false</MvcBuildViews>
    <UseIISExpress>false</UseIISExpress>
    <MvcProjectUpgradeChecked>true</MvcProjectUpgradeChecked>
    <FileUpgradeFlags>
    </FileUpgradeFlags>
    <UpgradeBackupLocation>
    </UpgradeBackupLocation>
    <OldToolsVersion>4.0</OldToolsVersion>
    <IISExpressSSLPort />
    <IISExpressAnonymousAuthentication />
    <IISExpressWindowsAuthentication />
    <IISExpressUseClassicPipelineMode />
<<<<<<< HEAD
=======
    <TargetFrameworkProfile />
>>>>>>> ad6a8807
  </PropertyGroup>
  <PropertyGroup Condition=" '$(Configuration)|$(Platform)' == 'Debug|AnyCPU' ">
    <DebugSymbols>true</DebugSymbols>
    <DebugType>full</DebugType>
    <Optimize>false</Optimize>
    <OutputPath>bin\</OutputPath>
    <DefineConstants>DEBUG;TRACE</DefineConstants>
    <ErrorReport>prompt</ErrorReport>
    <WarningLevel>4</WarningLevel>
    <Prefer32Bit>false</Prefer32Bit>
  </PropertyGroup>
  <PropertyGroup Condition=" '$(Configuration)|$(Platform)' == 'Release|AnyCPU' ">
    <DebugType>pdbonly</DebugType>
    <Optimize>true</Optimize>
    <OutputPath>bin\</OutputPath>
    <DefineConstants>TRACE</DefineConstants>
    <ErrorReport>prompt</ErrorReport>
    <WarningLevel>4</WarningLevel>
    <Prefer32Bit>false</Prefer32Bit>
  </PropertyGroup>
  <ItemGroup>
<<<<<<< HEAD
    <Reference Include="Microsoft.Web.Infrastructure, Version=1.0.0.0, Culture=neutral, PublicKeyToken=31bf3856ad364e35, processorArchitecture=MSIL">
      <HintPath>..\packages\Microsoft.Web.Infrastructure.1.0.0.0\lib\net40\Microsoft.Web.Infrastructure.dll</HintPath>
      <Private>True</Private>
    </Reference>
    <Reference Include="System.Data.Entity" />
    <Reference Include="System.Web.Helpers, Version=2.0.0.0, Culture=neutral, PublicKeyToken=31bf3856ad364e35, processorArchitecture=MSIL">
      <HintPath>..\packages\Microsoft.AspNet.WebPages.2.0.20710.0\lib\net40\System.Web.Helpers.dll</HintPath>
      <Private>True</Private>
    </Reference>
    <Reference Include="System.Web.Mvc, Version=4.0.0.1, Culture=neutral, PublicKeyToken=31bf3856ad364e35, processorArchitecture=MSIL">
      <HintPath>..\packages\Microsoft.AspNet.Mvc.4.0.40804.0\lib\net40\System.Web.Mvc.dll</HintPath>
      <Private>True</Private>
    </Reference>
    <Reference Include="System.Web.Razor, Version=2.0.0.0, Culture=neutral, PublicKeyToken=31bf3856ad364e35, processorArchitecture=MSIL">
      <HintPath>..\packages\Microsoft.AspNet.Razor.2.0.20710.0\lib\net40\System.Web.Razor.dll</HintPath>
      <Private>True</Private>
=======
    <Reference Include="Common.Logging, Version=3.1.0.0, Culture=neutral, PublicKeyToken=af08829b84f0328e, processorArchitecture=MSIL">
      <HintPath>..\packages\Common.Logging.3.1.0\lib\net40\Common.Logging.dll</HintPath>
      <Private>True</Private>
    </Reference>
    <Reference Include="Common.Logging.Core, Version=3.1.0.0, Culture=neutral, PublicKeyToken=af08829b84f0328e, processorArchitecture=MSIL">
      <HintPath>..\packages\Common.Logging.Core.3.1.0\lib\net40\Common.Logging.Core.dll</HintPath>
      <Private>True</Private>
    </Reference>
    <Reference Include="Common.Logging.Log4Net1213, Version=3.1.0.0, Culture=neutral, PublicKeyToken=af08829b84f0328e, processorArchitecture=MSIL">
      <HintPath>..\packages\Common.Logging.Log4Net1213.3.1.0\lib\net40\Common.Logging.Log4Net1213.dll</HintPath>
      <Private>True</Private>
    </Reference>
    <Reference Include="Couchbase.NetClient, Version=2.1.0.0, Culture=neutral, PublicKeyToken=05e9c6b5a9ec94c2, processorArchitecture=MSIL">
      <HintPath>..\packages\CouchbaseNetClient.2.1.0\lib\net45\Couchbase.NetClient.dll</HintPath>
      <Private>True</Private>
    </Reference>
    <Reference Include="log4net, Version=1.2.13.0, Culture=neutral, PublicKeyToken=669e0ddf0bb1aa2a, processorArchitecture=MSIL">
      <SpecificVersion>False</SpecificVersion>
      <HintPath>..\packages\log4net.2.0.3\lib\net40-full\log4net.dll</HintPath>
    </Reference>
    <Reference Include="Microsoft.Web.Infrastructure, Version=1.0.0.0, Culture=neutral, PublicKeyToken=31bf3856ad364e35, processorArchitecture=MSIL">
      <Private>True</Private>
      <HintPath>..\packages\Microsoft.Web.Infrastructure.1.0.0.0\lib\net40\Microsoft.Web.Infrastructure.dll</HintPath>
    </Reference>
    <Reference Include="Newtonsoft.Json, Version=6.0.0.0, Culture=neutral, PublicKeyToken=30ad4fe6b2a6aeed, processorArchitecture=MSIL">
      <HintPath>..\packages\Newtonsoft.Json.6.0.8\lib\net45\Newtonsoft.Json.dll</HintPath>
      <Private>True</Private>
    </Reference>
    <Reference Include="System.Data.DataSetExtensions" />
    <Reference Include="System.Data.Entity" />
    <Reference Include="System.Web.Extensions" />
    <Reference Include="System.Web.Helpers, Version=2.0.0.0, Culture=neutral, PublicKeyToken=31bf3856ad364e35, processorArchitecture=MSIL">
      <Private>True</Private>
      <HintPath>..\packages\Microsoft.AspNet.WebPages.2.0.20710.0\lib\net40\System.Web.Helpers.dll</HintPath>
    </Reference>
    <Reference Include="System.Web.Mvc, Version=4.0.0.1, Culture=neutral, PublicKeyToken=31bf3856ad364e35, processorArchitecture=MSIL">
      <Private>True</Private>
      <HintPath>..\packages\Microsoft.AspNet.Mvc.4.0.40804.0\lib\net40\System.Web.Mvc.dll</HintPath>
    </Reference>
    <Reference Include="System.Web.Razor, Version=2.0.0.0, Culture=neutral, PublicKeyToken=31bf3856ad364e35, processorArchitecture=MSIL">
      <Private>True</Private>
      <HintPath>..\packages\Microsoft.AspNet.Razor.2.0.20710.0\lib\net40\System.Web.Razor.dll</HintPath>
>>>>>>> ad6a8807
    </Reference>
    <Reference Include="Microsoft.CSharp" />
    <Reference Include="System" />
    <Reference Include="System.Data" />
    <Reference Include="System.Drawing" />
    <Reference Include="System.Web.DynamicData" />
    <Reference Include="System.Web.Entity" />
    <Reference Include="System.Web.ApplicationServices" />
    <Reference Include="System.ComponentModel.DataAnnotations" />
<<<<<<< HEAD
    <Reference Include="System.Core" />
    <Reference Include="System.Data.DataSetExtensions" />
    <Reference Include="System.Web.WebPages, Version=2.0.0.0, Culture=neutral, PublicKeyToken=31bf3856ad364e35, processorArchitecture=MSIL">
      <HintPath>..\packages\Microsoft.AspNet.WebPages.2.0.20710.0\lib\net40\System.Web.WebPages.dll</HintPath>
      <Private>True</Private>
    </Reference>
    <Reference Include="System.Web.WebPages.Deployment, Version=2.0.0.0, Culture=neutral, PublicKeyToken=31bf3856ad364e35, processorArchitecture=MSIL">
      <HintPath>..\packages\Microsoft.AspNet.WebPages.2.0.20710.0\lib\net40\System.Web.WebPages.Deployment.dll</HintPath>
      <Private>True</Private>
    </Reference>
    <Reference Include="System.Web.WebPages.Razor, Version=2.0.0.0, Culture=neutral, PublicKeyToken=31bf3856ad364e35, processorArchitecture=MSIL">
      <HintPath>..\packages\Microsoft.AspNet.WebPages.2.0.20710.0\lib\net40\System.Web.WebPages.Razor.dll</HintPath>
      <Private>True</Private>
    </Reference>
    <Reference Include="System.Xml.Linq" />
=======
    <Reference Include="System.Web.WebPages, Version=2.0.0.0, Culture=neutral, PublicKeyToken=31bf3856ad364e35, processorArchitecture=MSIL">
      <Private>True</Private>
      <HintPath>..\packages\Microsoft.AspNet.WebPages.2.0.20710.0\lib\net40\System.Web.WebPages.dll</HintPath>
    </Reference>
    <Reference Include="System.Web.WebPages.Deployment, Version=2.0.0.0, Culture=neutral, PublicKeyToken=31bf3856ad364e35, processorArchitecture=MSIL">
      <Private>True</Private>
      <HintPath>..\packages\Microsoft.AspNet.WebPages.2.0.20710.0\lib\net40\System.Web.WebPages.Deployment.dll</HintPath>
    </Reference>
    <Reference Include="System.Web.WebPages.Razor, Version=2.0.0.0, Culture=neutral, PublicKeyToken=31bf3856ad364e35, processorArchitecture=MSIL">
      <Private>True</Private>
      <HintPath>..\packages\Microsoft.AspNet.WebPages.2.0.20710.0\lib\net40\System.Web.WebPages.Razor.dll</HintPath>
    </Reference>
>>>>>>> ad6a8807
    <Reference Include="System.Web" />
    <Reference Include="System.Web.Abstractions" />
    <Reference Include="System.Web.Routing" />
    <Reference Include="System.Xml" />
    <Reference Include="System.Configuration" />
    <Reference Include="System.Web.Services" />
    <Reference Include="System.EnterpriseServices" />
    <Reference Include="System.Xml.Linq" />
  </ItemGroup>
  <ItemGroup>
    <Compile Include="Constants\SessionConstants.cs" />
    <Compile Include="Constants\TempDataConstants.cs" />
    <Compile Include="Constants\ViewDataConstants.cs" />
    <Compile Include="Controllers\AccountController.cs" />
    <Compile Include="Controllers\HomeController.cs" />
    <Compile Include="Global.asax.cs">
      <DependentUpon>Global.asax</DependentUpon>
    </Compile>
    <Compile Include="Models\DataStore.cs" />
    <Compile Include="Models\User.cs" />
    <Compile Include="Properties\AssemblyInfo.cs" />
  </ItemGroup>
  <ItemGroup>
    <Content Include="Global.asax" />
    <Content Include="Content\Site.css" />
    <Content Include="Web.config" />
    <Content Include="Web.Debug.config">
      <DependentUpon>Web.config</DependentUpon>
    </Content>
    <Content Include="Web.Release.config">
      <DependentUpon>Web.config</DependentUpon>
    </Content>
    <Content Include="Views\Web.config" />
    <Content Include="Views\_ViewStart.cshtml" />
    <Content Include="Views\Shared\Error.cshtml" />
    <Content Include="Views\Shared\_Layout.cshtml" />
  </ItemGroup>
  <ItemGroup>
    <Content Include="Views\Home\About.cshtml" />
  </ItemGroup>
  <ItemGroup>
    <Content Include="packages.config" />
  </ItemGroup>
  <ItemGroup>
    <Content Include="Views\Home\Index.cshtml">
      <SubType>
      </SubType>
    </Content>
  </ItemGroup>
  <ItemGroup>
    <Content Include="Views\Shared\_LogOnPartial.cshtml" />
  </ItemGroup>
  <ItemGroup>
    <Content Include="Views\Account\LogOn.cshtml" />
  </ItemGroup>
  <ItemGroup>
    <Content Include="Views\Account\Register.cshtml" />
  </ItemGroup>
  <ItemGroup>
    <ProjectReference Include="..\Couchbase.AspNet\Couchbase.AspNet.csproj">
      <Project>{a53ff68e-9029-4652-a59d-f9ffd097c206}</Project>
      <Name>Couchbase.AspNet</Name>
    </ProjectReference>
  </ItemGroup>
  <PropertyGroup>
    <VisualStudioVersion Condition="'$(VisualStudioVersion)' == ''">10.0</VisualStudioVersion>
    <VSToolsPath Condition="'$(VSToolsPath)' == ''">$(MSBuildExtensionsPath32)\Microsoft\VisualStudio\v$(VisualStudioVersion)</VSToolsPath>
  </PropertyGroup>
  <Import Project="$(MSBuildBinPath)\Microsoft.CSharp.targets" />
  <Import Project="$(VSToolsPath)\WebApplications\Microsoft.WebApplication.targets" Condition="'$(VSToolsPath)' != ''" />
  <Import Project="$(MSBuildExtensionsPath32)\Microsoft\VisualStudio\v10.0\WebApplications\Microsoft.WebApplication.targets" Condition="false" />
  <!-- To modify your build process, add your task inside one of the targets below and uncomment it. 
       Other similar extension points exist, see Microsoft.Common.targets.
  <Target Name="BeforeBuild">
  </Target>
  <Target Name="AfterBuild">
  </Target> -->
  <Target Name="MvcBuildViews" AfterTargets="AfterBuild" Condition="'$(MvcBuildViews)'=='true'">
    <AspNetCompiler VirtualPath="temp" PhysicalPath="$(WebProjectOutputDir)" />
  </Target>
  <ProjectExtensions>
    <VisualStudio>
      <FlavorProperties GUID="{349c5851-65df-11da-9384-00065b846f21}">
        <WebProjectProperties>
          <UseIIS>False</UseIIS>
          <AutoAssignPort>True</AutoAssignPort>
          <DevelopmentServerPort>53732</DevelopmentServerPort>
          <DevelopmentServerVPath>/</DevelopmentServerVPath>
          <IISUrl>
          </IISUrl>
          <NTLMAuthentication>False</NTLMAuthentication>
          <UseCustomServer>False</UseCustomServer>
          <CustomServerUrl>
          </CustomServerUrl>
          <SaveServerSettingsInUserFile>False</SaveServerSettingsInUserFile>
        </WebProjectProperties>
      </FlavorProperties>
    </VisualStudio>
  </ProjectExtensions>
</Project><|MERGE_RESOLUTION|>--- conflicted
+++ resolved
@@ -1,253 +1,213 @@
-﻿<?xml version="1.0" encoding="utf-8"?>
-<Project ToolsVersion="4.0" DefaultTargets="Build" xmlns="http://schemas.microsoft.com/developer/msbuild/2003">
-  <Import Project="$(MSBuildExtensionsPath)\$(MSBuildToolsVersion)\Microsoft.Common.props" Condition="Exists('$(MSBuildExtensionsPath)\$(MSBuildToolsVersion)\Microsoft.Common.props')" />
-  <PropertyGroup>
-    <Configuration Condition=" '$(Configuration)' == '' ">Debug</Configuration>
-    <Platform Condition=" '$(Platform)' == '' ">AnyCPU</Platform>
-    <ProductVersion>
-    </ProductVersion>
-    <SchemaVersion>2.0</SchemaVersion>
-    <ProjectGuid>{E0E0512D-42ED-4302-9E1D-182FE3945F28}</ProjectGuid>
-    <ProjectTypeGuids>{E53F8FEA-EAE0-44A6-8774-FFD645390401};{349c5851-65df-11da-9384-00065b846f21};{fae04ec0-301f-11d3-bf4b-00c04f79efbc}</ProjectTypeGuids>
-    <OutputType>Library</OutputType>
-    <AppDesignerFolder>Properties</AppDesignerFolder>
-    <RootNamespace>CouchbaseAspNetSample</RootNamespace>
-    <AssemblyName>CouchbaseAspNetSample</AssemblyName>
-    <TargetFrameworkVersion>v4.5</TargetFrameworkVersion>
-    <MvcBuildViews>false</MvcBuildViews>
-    <UseIISExpress>false</UseIISExpress>
-    <MvcProjectUpgradeChecked>true</MvcProjectUpgradeChecked>
-    <FileUpgradeFlags>
-    </FileUpgradeFlags>
-    <UpgradeBackupLocation>
-    </UpgradeBackupLocation>
-    <OldToolsVersion>4.0</OldToolsVersion>
-    <IISExpressSSLPort />
-    <IISExpressAnonymousAuthentication />
-    <IISExpressWindowsAuthentication />
-    <IISExpressUseClassicPipelineMode />
-<<<<<<< HEAD
-=======
-    <TargetFrameworkProfile />
->>>>>>> ad6a8807
-  </PropertyGroup>
-  <PropertyGroup Condition=" '$(Configuration)|$(Platform)' == 'Debug|AnyCPU' ">
-    <DebugSymbols>true</DebugSymbols>
-    <DebugType>full</DebugType>
-    <Optimize>false</Optimize>
-    <OutputPath>bin\</OutputPath>
-    <DefineConstants>DEBUG;TRACE</DefineConstants>
-    <ErrorReport>prompt</ErrorReport>
-    <WarningLevel>4</WarningLevel>
-    <Prefer32Bit>false</Prefer32Bit>
-  </PropertyGroup>
-  <PropertyGroup Condition=" '$(Configuration)|$(Platform)' == 'Release|AnyCPU' ">
-    <DebugType>pdbonly</DebugType>
-    <Optimize>true</Optimize>
-    <OutputPath>bin\</OutputPath>
-    <DefineConstants>TRACE</DefineConstants>
-    <ErrorReport>prompt</ErrorReport>
-    <WarningLevel>4</WarningLevel>
-    <Prefer32Bit>false</Prefer32Bit>
-  </PropertyGroup>
-  <ItemGroup>
-<<<<<<< HEAD
-    <Reference Include="Microsoft.Web.Infrastructure, Version=1.0.0.0, Culture=neutral, PublicKeyToken=31bf3856ad364e35, processorArchitecture=MSIL">
-      <HintPath>..\packages\Microsoft.Web.Infrastructure.1.0.0.0\lib\net40\Microsoft.Web.Infrastructure.dll</HintPath>
-      <Private>True</Private>
-    </Reference>
-    <Reference Include="System.Data.Entity" />
-    <Reference Include="System.Web.Helpers, Version=2.0.0.0, Culture=neutral, PublicKeyToken=31bf3856ad364e35, processorArchitecture=MSIL">
-      <HintPath>..\packages\Microsoft.AspNet.WebPages.2.0.20710.0\lib\net40\System.Web.Helpers.dll</HintPath>
-      <Private>True</Private>
-    </Reference>
-    <Reference Include="System.Web.Mvc, Version=4.0.0.1, Culture=neutral, PublicKeyToken=31bf3856ad364e35, processorArchitecture=MSIL">
-      <HintPath>..\packages\Microsoft.AspNet.Mvc.4.0.40804.0\lib\net40\System.Web.Mvc.dll</HintPath>
-      <Private>True</Private>
-    </Reference>
-    <Reference Include="System.Web.Razor, Version=2.0.0.0, Culture=neutral, PublicKeyToken=31bf3856ad364e35, processorArchitecture=MSIL">
-      <HintPath>..\packages\Microsoft.AspNet.Razor.2.0.20710.0\lib\net40\System.Web.Razor.dll</HintPath>
-      <Private>True</Private>
-=======
-    <Reference Include="Common.Logging, Version=3.1.0.0, Culture=neutral, PublicKeyToken=af08829b84f0328e, processorArchitecture=MSIL">
-      <HintPath>..\packages\Common.Logging.3.1.0\lib\net40\Common.Logging.dll</HintPath>
-      <Private>True</Private>
-    </Reference>
-    <Reference Include="Common.Logging.Core, Version=3.1.0.0, Culture=neutral, PublicKeyToken=af08829b84f0328e, processorArchitecture=MSIL">
-      <HintPath>..\packages\Common.Logging.Core.3.1.0\lib\net40\Common.Logging.Core.dll</HintPath>
-      <Private>True</Private>
-    </Reference>
-    <Reference Include="Common.Logging.Log4Net1213, Version=3.1.0.0, Culture=neutral, PublicKeyToken=af08829b84f0328e, processorArchitecture=MSIL">
-      <HintPath>..\packages\Common.Logging.Log4Net1213.3.1.0\lib\net40\Common.Logging.Log4Net1213.dll</HintPath>
-      <Private>True</Private>
-    </Reference>
-    <Reference Include="Couchbase.NetClient, Version=2.1.0.0, Culture=neutral, PublicKeyToken=05e9c6b5a9ec94c2, processorArchitecture=MSIL">
-      <HintPath>..\packages\CouchbaseNetClient.2.1.0\lib\net45\Couchbase.NetClient.dll</HintPath>
-      <Private>True</Private>
-    </Reference>
-    <Reference Include="log4net, Version=1.2.13.0, Culture=neutral, PublicKeyToken=669e0ddf0bb1aa2a, processorArchitecture=MSIL">
-      <SpecificVersion>False</SpecificVersion>
-      <HintPath>..\packages\log4net.2.0.3\lib\net40-full\log4net.dll</HintPath>
-    </Reference>
-    <Reference Include="Microsoft.Web.Infrastructure, Version=1.0.0.0, Culture=neutral, PublicKeyToken=31bf3856ad364e35, processorArchitecture=MSIL">
-      <Private>True</Private>
-      <HintPath>..\packages\Microsoft.Web.Infrastructure.1.0.0.0\lib\net40\Microsoft.Web.Infrastructure.dll</HintPath>
-    </Reference>
-    <Reference Include="Newtonsoft.Json, Version=6.0.0.0, Culture=neutral, PublicKeyToken=30ad4fe6b2a6aeed, processorArchitecture=MSIL">
-      <HintPath>..\packages\Newtonsoft.Json.6.0.8\lib\net45\Newtonsoft.Json.dll</HintPath>
-      <Private>True</Private>
-    </Reference>
-    <Reference Include="System.Data.DataSetExtensions" />
-    <Reference Include="System.Data.Entity" />
-    <Reference Include="System.Web.Extensions" />
-    <Reference Include="System.Web.Helpers, Version=2.0.0.0, Culture=neutral, PublicKeyToken=31bf3856ad364e35, processorArchitecture=MSIL">
-      <Private>True</Private>
-      <HintPath>..\packages\Microsoft.AspNet.WebPages.2.0.20710.0\lib\net40\System.Web.Helpers.dll</HintPath>
-    </Reference>
-    <Reference Include="System.Web.Mvc, Version=4.0.0.1, Culture=neutral, PublicKeyToken=31bf3856ad364e35, processorArchitecture=MSIL">
-      <Private>True</Private>
-      <HintPath>..\packages\Microsoft.AspNet.Mvc.4.0.40804.0\lib\net40\System.Web.Mvc.dll</HintPath>
-    </Reference>
-    <Reference Include="System.Web.Razor, Version=2.0.0.0, Culture=neutral, PublicKeyToken=31bf3856ad364e35, processorArchitecture=MSIL">
-      <Private>True</Private>
-      <HintPath>..\packages\Microsoft.AspNet.Razor.2.0.20710.0\lib\net40\System.Web.Razor.dll</HintPath>
->>>>>>> ad6a8807
-    </Reference>
-    <Reference Include="Microsoft.CSharp" />
-    <Reference Include="System" />
-    <Reference Include="System.Data" />
-    <Reference Include="System.Drawing" />
-    <Reference Include="System.Web.DynamicData" />
-    <Reference Include="System.Web.Entity" />
-    <Reference Include="System.Web.ApplicationServices" />
-    <Reference Include="System.ComponentModel.DataAnnotations" />
-<<<<<<< HEAD
-    <Reference Include="System.Core" />
-    <Reference Include="System.Data.DataSetExtensions" />
-    <Reference Include="System.Web.WebPages, Version=2.0.0.0, Culture=neutral, PublicKeyToken=31bf3856ad364e35, processorArchitecture=MSIL">
-      <HintPath>..\packages\Microsoft.AspNet.WebPages.2.0.20710.0\lib\net40\System.Web.WebPages.dll</HintPath>
-      <Private>True</Private>
-    </Reference>
-    <Reference Include="System.Web.WebPages.Deployment, Version=2.0.0.0, Culture=neutral, PublicKeyToken=31bf3856ad364e35, processorArchitecture=MSIL">
-      <HintPath>..\packages\Microsoft.AspNet.WebPages.2.0.20710.0\lib\net40\System.Web.WebPages.Deployment.dll</HintPath>
-      <Private>True</Private>
-    </Reference>
-    <Reference Include="System.Web.WebPages.Razor, Version=2.0.0.0, Culture=neutral, PublicKeyToken=31bf3856ad364e35, processorArchitecture=MSIL">
-      <HintPath>..\packages\Microsoft.AspNet.WebPages.2.0.20710.0\lib\net40\System.Web.WebPages.Razor.dll</HintPath>
-      <Private>True</Private>
-    </Reference>
-    <Reference Include="System.Xml.Linq" />
-=======
-    <Reference Include="System.Web.WebPages, Version=2.0.0.0, Culture=neutral, PublicKeyToken=31bf3856ad364e35, processorArchitecture=MSIL">
-      <Private>True</Private>
-      <HintPath>..\packages\Microsoft.AspNet.WebPages.2.0.20710.0\lib\net40\System.Web.WebPages.dll</HintPath>
-    </Reference>
-    <Reference Include="System.Web.WebPages.Deployment, Version=2.0.0.0, Culture=neutral, PublicKeyToken=31bf3856ad364e35, processorArchitecture=MSIL">
-      <Private>True</Private>
-      <HintPath>..\packages\Microsoft.AspNet.WebPages.2.0.20710.0\lib\net40\System.Web.WebPages.Deployment.dll</HintPath>
-    </Reference>
-    <Reference Include="System.Web.WebPages.Razor, Version=2.0.0.0, Culture=neutral, PublicKeyToken=31bf3856ad364e35, processorArchitecture=MSIL">
-      <Private>True</Private>
-      <HintPath>..\packages\Microsoft.AspNet.WebPages.2.0.20710.0\lib\net40\System.Web.WebPages.Razor.dll</HintPath>
-    </Reference>
->>>>>>> ad6a8807
-    <Reference Include="System.Web" />
-    <Reference Include="System.Web.Abstractions" />
-    <Reference Include="System.Web.Routing" />
-    <Reference Include="System.Xml" />
-    <Reference Include="System.Configuration" />
-    <Reference Include="System.Web.Services" />
-    <Reference Include="System.EnterpriseServices" />
-    <Reference Include="System.Xml.Linq" />
-  </ItemGroup>
-  <ItemGroup>
-    <Compile Include="Constants\SessionConstants.cs" />
-    <Compile Include="Constants\TempDataConstants.cs" />
-    <Compile Include="Constants\ViewDataConstants.cs" />
-    <Compile Include="Controllers\AccountController.cs" />
-    <Compile Include="Controllers\HomeController.cs" />
-    <Compile Include="Global.asax.cs">
-      <DependentUpon>Global.asax</DependentUpon>
-    </Compile>
-    <Compile Include="Models\DataStore.cs" />
-    <Compile Include="Models\User.cs" />
-    <Compile Include="Properties\AssemblyInfo.cs" />
-  </ItemGroup>
-  <ItemGroup>
-    <Content Include="Global.asax" />
-    <Content Include="Content\Site.css" />
-    <Content Include="Web.config" />
-    <Content Include="Web.Debug.config">
-      <DependentUpon>Web.config</DependentUpon>
-    </Content>
-    <Content Include="Web.Release.config">
-      <DependentUpon>Web.config</DependentUpon>
-    </Content>
-    <Content Include="Views\Web.config" />
-    <Content Include="Views\_ViewStart.cshtml" />
-    <Content Include="Views\Shared\Error.cshtml" />
-    <Content Include="Views\Shared\_Layout.cshtml" />
-  </ItemGroup>
-  <ItemGroup>
-    <Content Include="Views\Home\About.cshtml" />
-  </ItemGroup>
-  <ItemGroup>
-    <Content Include="packages.config" />
-  </ItemGroup>
-  <ItemGroup>
-    <Content Include="Views\Home\Index.cshtml">
-      <SubType>
-      </SubType>
-    </Content>
-  </ItemGroup>
-  <ItemGroup>
-    <Content Include="Views\Shared\_LogOnPartial.cshtml" />
-  </ItemGroup>
-  <ItemGroup>
-    <Content Include="Views\Account\LogOn.cshtml" />
-  </ItemGroup>
-  <ItemGroup>
-    <Content Include="Views\Account\Register.cshtml" />
-  </ItemGroup>
-  <ItemGroup>
-    <ProjectReference Include="..\Couchbase.AspNet\Couchbase.AspNet.csproj">
-      <Project>{a53ff68e-9029-4652-a59d-f9ffd097c206}</Project>
-      <Name>Couchbase.AspNet</Name>
-    </ProjectReference>
-  </ItemGroup>
-  <PropertyGroup>
-    <VisualStudioVersion Condition="'$(VisualStudioVersion)' == ''">10.0</VisualStudioVersion>
-    <VSToolsPath Condition="'$(VSToolsPath)' == ''">$(MSBuildExtensionsPath32)\Microsoft\VisualStudio\v$(VisualStudioVersion)</VSToolsPath>
-  </PropertyGroup>
-  <Import Project="$(MSBuildBinPath)\Microsoft.CSharp.targets" />
-  <Import Project="$(VSToolsPath)\WebApplications\Microsoft.WebApplication.targets" Condition="'$(VSToolsPath)' != ''" />
-  <Import Project="$(MSBuildExtensionsPath32)\Microsoft\VisualStudio\v10.0\WebApplications\Microsoft.WebApplication.targets" Condition="false" />
-  <!-- To modify your build process, add your task inside one of the targets below and uncomment it. 
-       Other similar extension points exist, see Microsoft.Common.targets.
-  <Target Name="BeforeBuild">
-  </Target>
-  <Target Name="AfterBuild">
-  </Target> -->
-  <Target Name="MvcBuildViews" AfterTargets="AfterBuild" Condition="'$(MvcBuildViews)'=='true'">
-    <AspNetCompiler VirtualPath="temp" PhysicalPath="$(WebProjectOutputDir)" />
-  </Target>
-  <ProjectExtensions>
-    <VisualStudio>
-      <FlavorProperties GUID="{349c5851-65df-11da-9384-00065b846f21}">
-        <WebProjectProperties>
-          <UseIIS>False</UseIIS>
-          <AutoAssignPort>True</AutoAssignPort>
-          <DevelopmentServerPort>53732</DevelopmentServerPort>
-          <DevelopmentServerVPath>/</DevelopmentServerVPath>
-          <IISUrl>
-          </IISUrl>
-          <NTLMAuthentication>False</NTLMAuthentication>
-          <UseCustomServer>False</UseCustomServer>
-          <CustomServerUrl>
-          </CustomServerUrl>
-          <SaveServerSettingsInUserFile>False</SaveServerSettingsInUserFile>
-        </WebProjectProperties>
-      </FlavorProperties>
-    </VisualStudio>
-  </ProjectExtensions>
+﻿<?xml version="1.0" encoding="utf-8"?>
+<Project ToolsVersion="4.0" DefaultTargets="Build" xmlns="http://schemas.microsoft.com/developer/msbuild/2003">
+  <Import Project="$(MSBuildExtensionsPath)\$(MSBuildToolsVersion)\Microsoft.Common.props" Condition="Exists('$(MSBuildExtensionsPath)\$(MSBuildToolsVersion)\Microsoft.Common.props')" />
+  <PropertyGroup>
+    <Configuration Condition=" '$(Configuration)' == '' ">Debug</Configuration>
+    <Platform Condition=" '$(Platform)' == '' ">AnyCPU</Platform>
+    <ProductVersion>
+    </ProductVersion>
+    <SchemaVersion>2.0</SchemaVersion>
+    <ProjectGuid>{E0E0512D-42ED-4302-9E1D-182FE3945F28}</ProjectGuid>
+    <ProjectTypeGuids>{E53F8FEA-EAE0-44A6-8774-FFD645390401};{349c5851-65df-11da-9384-00065b846f21};{fae04ec0-301f-11d3-bf4b-00c04f79efbc}</ProjectTypeGuids>
+    <OutputType>Library</OutputType>
+    <AppDesignerFolder>Properties</AppDesignerFolder>
+    <RootNamespace>CouchbaseAspNetSample</RootNamespace>
+    <AssemblyName>CouchbaseAspNetSample</AssemblyName>
+    <TargetFrameworkVersion>v4.5</TargetFrameworkVersion>
+    <MvcBuildViews>false</MvcBuildViews>
+    <UseIISExpress>false</UseIISExpress>
+    <MvcProjectUpgradeChecked>true</MvcProjectUpgradeChecked>
+    <FileUpgradeFlags>
+    </FileUpgradeFlags>
+    <UpgradeBackupLocation>
+    </UpgradeBackupLocation>
+    <OldToolsVersion>4.0</OldToolsVersion>
+    <IISExpressSSLPort />
+    <IISExpressAnonymousAuthentication />
+    <IISExpressWindowsAuthentication />
+    <IISExpressUseClassicPipelineMode />
+    <TargetFrameworkProfile />
+  </PropertyGroup>
+  <PropertyGroup Condition=" '$(Configuration)|$(Platform)' == 'Debug|AnyCPU' ">
+    <DebugSymbols>true</DebugSymbols>
+    <DebugType>full</DebugType>
+    <Optimize>false</Optimize>
+    <OutputPath>bin\</OutputPath>
+    <DefineConstants>DEBUG;TRACE</DefineConstants>
+    <ErrorReport>prompt</ErrorReport>
+    <WarningLevel>4</WarningLevel>
+    <Prefer32Bit>false</Prefer32Bit>
+  </PropertyGroup>
+  <PropertyGroup Condition=" '$(Configuration)|$(Platform)' == 'Release|AnyCPU' ">
+    <DebugType>pdbonly</DebugType>
+    <Optimize>true</Optimize>
+    <OutputPath>bin\</OutputPath>
+    <DefineConstants>TRACE</DefineConstants>
+    <ErrorReport>prompt</ErrorReport>
+    <WarningLevel>4</WarningLevel>
+    <Prefer32Bit>false</Prefer32Bit>
+  </PropertyGroup>
+  <ItemGroup>
+    <Reference Include="Common.Logging, Version=3.1.0.0, Culture=neutral, PublicKeyToken=af08829b84f0328e, processorArchitecture=MSIL">
+      <HintPath>..\packages\Common.Logging.3.1.0\lib\net40\Common.Logging.dll</HintPath>
+      <Private>True</Private>
+    </Reference>
+    <Reference Include="Common.Logging.Core, Version=3.1.0.0, Culture=neutral, PublicKeyToken=af08829b84f0328e, processorArchitecture=MSIL">
+      <HintPath>..\packages\Common.Logging.Core.3.1.0\lib\net40\Common.Logging.Core.dll</HintPath>
+      <Private>True</Private>
+    </Reference>
+    <Reference Include="Common.Logging.Log4Net1213, Version=3.1.0.0, Culture=neutral, PublicKeyToken=af08829b84f0328e, processorArchitecture=MSIL">
+      <HintPath>..\packages\Common.Logging.Log4Net1213.3.1.0\lib\net40\Common.Logging.Log4Net1213.dll</HintPath>
+      <Private>True</Private>
+    </Reference>
+    <Reference Include="Couchbase.NetClient, Version=2.1.0.0, Culture=neutral, PublicKeyToken=05e9c6b5a9ec94c2, processorArchitecture=MSIL">
+      <HintPath>..\packages\CouchbaseNetClient.2.1.0\lib\net45\Couchbase.NetClient.dll</HintPath>
+      <Private>True</Private>
+    </Reference>
+    <Reference Include="log4net, Version=1.2.13.0, Culture=neutral, PublicKeyToken=669e0ddf0bb1aa2a, processorArchitecture=MSIL">
+      <SpecificVersion>False</SpecificVersion>
+      <HintPath>..\packages\log4net.2.0.3\lib\net40-full\log4net.dll</HintPath>
+    </Reference>
+    <Reference Include="Microsoft.Web.Infrastructure, Version=1.0.0.0, Culture=neutral, PublicKeyToken=31bf3856ad364e35, processorArchitecture=MSIL">
+      <Private>True</Private>
+      <HintPath>..\packages\Microsoft.Web.Infrastructure.1.0.0.0\lib\net40\Microsoft.Web.Infrastructure.dll</HintPath>
+    </Reference>
+    <Reference Include="Newtonsoft.Json, Version=6.0.0.0, Culture=neutral, PublicKeyToken=30ad4fe6b2a6aeed, processorArchitecture=MSIL">
+      <HintPath>..\packages\Newtonsoft.Json.6.0.8\lib\net45\Newtonsoft.Json.dll</HintPath>
+      <Private>True</Private>
+    </Reference>
+    <Reference Include="System.Data.DataSetExtensions" />
+    <Reference Include="System.Data.Entity" />
+    <Reference Include="System.Web.Extensions" />
+    <Reference Include="System.Web.Helpers, Version=2.0.0.0, Culture=neutral, PublicKeyToken=31bf3856ad364e35, processorArchitecture=MSIL">
+      <Private>True</Private>
+      <HintPath>..\packages\Microsoft.AspNet.WebPages.2.0.20710.0\lib\net40\System.Web.Helpers.dll</HintPath>
+    </Reference>
+    <Reference Include="System.Web.Mvc, Version=4.0.0.1, Culture=neutral, PublicKeyToken=31bf3856ad364e35, processorArchitecture=MSIL">
+      <Private>True</Private>
+      <HintPath>..\packages\Microsoft.AspNet.Mvc.4.0.40804.0\lib\net40\System.Web.Mvc.dll</HintPath>
+    </Reference>
+    <Reference Include="System.Web.Razor, Version=2.0.0.0, Culture=neutral, PublicKeyToken=31bf3856ad364e35, processorArchitecture=MSIL">
+      <Private>True</Private>
+      <HintPath>..\packages\Microsoft.AspNet.Razor.2.0.20710.0\lib\net40\System.Web.Razor.dll</HintPath>
+    </Reference>
+    <Reference Include="Microsoft.CSharp" />
+    <Reference Include="System" />
+    <Reference Include="System.Data" />
+    <Reference Include="System.Drawing" />
+    <Reference Include="System.Web.DynamicData" />
+    <Reference Include="System.Web.Entity" />
+    <Reference Include="System.Web.ApplicationServices" />
+    <Reference Include="System.ComponentModel.DataAnnotations" />
+    <Reference Include="System.Web.WebPages, Version=2.0.0.0, Culture=neutral, PublicKeyToken=31bf3856ad364e35, processorArchitecture=MSIL">
+      <Private>True</Private>
+      <HintPath>..\packages\Microsoft.AspNet.WebPages.2.0.20710.0\lib\net40\System.Web.WebPages.dll</HintPath>
+    </Reference>
+    <Reference Include="System.Web.WebPages.Deployment, Version=2.0.0.0, Culture=neutral, PublicKeyToken=31bf3856ad364e35, processorArchitecture=MSIL">
+      <Private>True</Private>
+      <HintPath>..\packages\Microsoft.AspNet.WebPages.2.0.20710.0\lib\net40\System.Web.WebPages.Deployment.dll</HintPath>
+    </Reference>
+    <Reference Include="System.Web.WebPages.Razor, Version=2.0.0.0, Culture=neutral, PublicKeyToken=31bf3856ad364e35, processorArchitecture=MSIL">
+      <Private>True</Private>
+      <HintPath>..\packages\Microsoft.AspNet.WebPages.2.0.20710.0\lib\net40\System.Web.WebPages.Razor.dll</HintPath>
+    </Reference>
+    <Reference Include="System.Web" />
+    <Reference Include="System.Web.Abstractions" />
+    <Reference Include="System.Web.Routing" />
+    <Reference Include="System.Xml" />
+    <Reference Include="System.Configuration" />
+    <Reference Include="System.Web.Services" />
+    <Reference Include="System.EnterpriseServices" />
+    <Reference Include="System.Xml.Linq" />
+  </ItemGroup>
+  <ItemGroup>
+    <Compile Include="Constants\SessionConstants.cs" />
+    <Compile Include="Constants\TempDataConstants.cs" />
+    <Compile Include="Constants\ViewDataConstants.cs" />
+    <Compile Include="Controllers\AccountController.cs" />
+    <Compile Include="Controllers\HomeController.cs" />
+    <Compile Include="Global.asax.cs">
+      <DependentUpon>Global.asax</DependentUpon>
+    </Compile>
+    <Compile Include="Models\DataStore.cs" />
+    <Compile Include="Models\User.cs" />
+    <Compile Include="Properties\AssemblyInfo.cs" />
+  </ItemGroup>
+  <ItemGroup>
+    <Content Include="Global.asax" />
+    <Content Include="Content\Site.css" />
+    <Content Include="Web.config" />
+    <Content Include="Web.Debug.config">
+      <DependentUpon>Web.config</DependentUpon>
+    </Content>
+    <Content Include="Web.Release.config">
+      <DependentUpon>Web.config</DependentUpon>
+    </Content>
+    <Content Include="Views\Web.config" />
+    <Content Include="Views\_ViewStart.cshtml" />
+    <Content Include="Views\Shared\Error.cshtml" />
+    <Content Include="Views\Shared\_Layout.cshtml" />
+  </ItemGroup>
+  <ItemGroup>
+    <Content Include="Views\Home\About.cshtml" />
+  </ItemGroup>
+  <ItemGroup>
+    <Content Include="packages.config" />
+  </ItemGroup>
+  <ItemGroup>
+    <Content Include="Views\Home\Index.cshtml">
+      <SubType>
+      </SubType>
+    </Content>
+  </ItemGroup>
+  <ItemGroup>
+    <Content Include="Views\Shared\_LogOnPartial.cshtml" />
+  </ItemGroup>
+  <ItemGroup>
+    <Content Include="Views\Account\LogOn.cshtml" />
+  </ItemGroup>
+  <ItemGroup>
+    <Content Include="Views\Account\Register.cshtml" />
+  </ItemGroup>
+  <ItemGroup>
+    <ProjectReference Include="..\Couchbase.AspNet\Couchbase.AspNet.csproj">
+      <Project>{a53ff68e-9029-4652-a59d-f9ffd097c206}</Project>
+      <Name>Couchbase.AspNet</Name>
+    </ProjectReference>
+  </ItemGroup>
+  <PropertyGroup>
+    <VisualStudioVersion Condition="'$(VisualStudioVersion)' == ''">10.0</VisualStudioVersion>
+    <VSToolsPath Condition="'$(VSToolsPath)' == ''">$(MSBuildExtensionsPath32)\Microsoft\VisualStudio\v$(VisualStudioVersion)</VSToolsPath>
+  </PropertyGroup>
+  <Import Project="$(MSBuildBinPath)\Microsoft.CSharp.targets" />
+  <Import Project="$(VSToolsPath)\WebApplications\Microsoft.WebApplication.targets" Condition="'$(VSToolsPath)' != ''" />
+  <Import Project="$(MSBuildExtensionsPath32)\Microsoft\VisualStudio\v10.0\WebApplications\Microsoft.WebApplication.targets" Condition="false" />
+  <!-- To modify your build process, add your task inside one of the targets below and uncomment it. 
+       Other similar extension points exist, see Microsoft.Common.targets.
+  <Target Name="BeforeBuild">
+  </Target>
+  <Target Name="AfterBuild">
+  </Target> -->
+  <Target Name="MvcBuildViews" AfterTargets="AfterBuild" Condition="'$(MvcBuildViews)'=='true'">
+    <AspNetCompiler VirtualPath="temp" PhysicalPath="$(WebProjectOutputDir)" />
+  </Target>
+  <ProjectExtensions>
+    <VisualStudio>
+      <FlavorProperties GUID="{349c5851-65df-11da-9384-00065b846f21}">
+        <WebProjectProperties>
+          <UseIIS>False</UseIIS>
+          <AutoAssignPort>True</AutoAssignPort>
+          <DevelopmentServerPort>53732</DevelopmentServerPort>
+          <DevelopmentServerVPath>/</DevelopmentServerVPath>
+          <IISUrl>
+          </IISUrl>
+          <NTLMAuthentication>False</NTLMAuthentication>
+          <UseCustomServer>False</UseCustomServer>
+          <CustomServerUrl>
+          </CustomServerUrl>
+          <SaveServerSettingsInUserFile>False</SaveServerSettingsInUserFile>
+        </WebProjectProperties>
+      </FlavorProperties>
+    </VisualStudio>
+  </ProjectExtensions>
 </Project>